--- conflicted
+++ resolved
@@ -28,11 +28,7 @@
                    data-accessor >= 0.2.2.3,
                    distributed-process >= 0.6.1 && < 0.8,
                    exceptions >= 0.8.2.1 && < 1.0,
-<<<<<<< HEAD
                    binary >= 0.6.3.0,
-=======
-                   binary >= 0.6.3.0 && < 0.9,
->>>>>>> feb229b6
                    deepseq >= 1.3.0.1 && < 1.5,
                    mtl,
                    containers >= 0.6,
@@ -61,16 +57,11 @@
                    distributed-process-async,
                    distributed-process-systest >= 0.2.0,
                    exceptions >= 0.8.2.1 && < 1.0,
-                   network >= 2.5 && < 2.7,
+                   network >= 2.5,
                    network-transport >= 0.4 && < 0.6,
                    network-transport-tcp >= 0.6 && < 0.9,
-<<<<<<< HEAD
                    binary >= 0.6.3.0,
-=======
-                   binary >= 0.6.3.0 && < 0.9,
->>>>>>> feb229b6
                    deepseq >= 1.3.0.1 && < 1.5,
-                   -- HUnit >= 1.2 && < 2,
                    stm >= 2.5,
                    test-framework >= 0.6 && < 0.9,
                    test-framework-hunit,
