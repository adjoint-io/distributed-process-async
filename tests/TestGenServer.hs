{-# LANGUAGE GeneralizedNewtypeDeriving #-}
{-# LANGUAGE DeriveDataTypeable #-}
{-# LANGUAGE TemplateHaskell    #-}
module TestGenServer where

import Data.Binary (Binary (..))
import Data.Typeable (Typeable)
import Data.DeriveTH
import Control.Concurrent (forkIO)
import Control.Concurrent.MVar
  ( newEmptyMVar
  , putMVar
  , takeMVar
  )
<<<<<<< HEAD
import qualified Network.Transport as NT (Transport)
import Network.Transport.TCP (TransportInternals)
import Control.Distributed.Process
import Control.Distributed.Process.Internal.Types()
=======
import Control.Distributed.Process (say, liftIO, exit)
>>>>>>> 17f4e2bf
import Control.Distributed.Process.Node
import Control.Distributed.Process.Serializable()

import Test.HUnit (Assertion)
import Test.Framework (Test, testGroup)
import Test.Framework.Providers.HUnit (testCase)

import Control.Distributed.Platform.GenServer
import Control.Distributed.Platform.Internal.Types
import GenServer.Counter
import GenServer.Kitty

--------------------------------------------------------------------------------
-- The tests proper                                                           --
--------------------------------------------------------------------------------

data Ping = Ping
  deriving (Typeable, Show)
$(derive makeBinary ''Ping)

data Pong = Pong
  deriving (Typeable, Show)
$(derive makeBinary ''Pong)


-- | Test ping server
-- TODO fix this test!
testPing :: NT.Transport -> Assertion
testPing transport = do
  initDone <- newEmptyMVar
  pingDone <- newEmptyMVar
  pongDone <- newEmptyMVar
  terminateDone <- newEmptyMVar
  serverAddr <- newEmptyMVar

  localNode <- newLocalNode transport initRemoteTable

  forkIO $ runProcess localNode $ do
      say "Starting ..."
      sid <- start (0 :: Int) defaultServer {
          initHandler       = do
            --trace "Init ..."
            c <- getState
            liftIO $ putMVar initDone c
            initOk Infinity,
          terminateHandler = \_ -> do
            --trace "Terminate ..."
            c <- getState
            liftIO $ putMVar terminateDone c
            return (),
          handlers          = [
            handle (\Ping -> do
              --trace "Ping ..."
              modifyState (+1)
              c <- getState
              liftIO $ putMVar pingDone c
              ok Pong),
            handle (\Pong -> do
              --trace "Pong ..."
              modifyState (1 +)
              c <- getState
              liftIO $ putMVar pongDone c
              ok ())
        ]}
      liftIO $ putMVar serverAddr sid
      return ()

  forkIO $ runProcess localNode $ do
      sid <- liftIO $ takeMVar serverAddr

      liftIO $ takeMVar initDone
      --replicateM_ 10 $ do
      Just Pong <- callTimeout sid (Timeout (TimeInterval Seconds 10)) Ping
      liftIO $ takeMVar pingDone
      cast sid Pong
      liftIO $ takeMVar pongDone
      exit sid ()

  liftIO $ takeMVar terminateDone
  return ()



-- | Test counter server
-- TODO split me!
testCounter :: NT.Transport -> Assertion
testCounter transport = do
  serverDone <- newEmptyMVar

  localNode <- newLocalNode transport initRemoteTable

  runProcess localNode $ do
    cid <- startCounter 0
    _ <- getCount cid
    incCount cid
    incCount cid
    _ <- getCount cid
    resetCount cid
<<<<<<< HEAD
    _ <- getCount cid
    stopCounter cid
=======
    c2 <- getCount cid
    terminateCounter cid
>>>>>>> 17f4e2bf
    liftIO $ putMVar serverDone True
    return ()

  liftIO $ takeMVar serverDone
  return ()


-- | Test kitty server
-- TODO split me!
testKitty :: NT.Transport -> Assertion
testKitty transport = do
  serverDone <- newEmptyMVar

  localNode <- newLocalNode transport initRemoteTable

  runProcess localNode $ do
      kPid <- startKitty [Cat "c1" "black" "a black cat"]
      --replicateM_ 100 $ do
      cat1 <- orderCat kPid "c1" "black" "a black cat"
      cat2 <- orderCat kPid "c2" "black" "a black cat"
      returnCat kPid cat1
      returnCat kPid cat2
      closeShop kPid
      terminateKitty kPid
      liftIO $ putMVar serverDone True
      return ()

  liftIO $ takeMVar serverDone
  return ()



tests :: NT.Transport -> [Test]
tests transport = [
    testGroup "Basic features" [
        testCase "Counter"    (testCounter transport),
        testCase "Kitty"      (testKitty transport),
        testCase "Ping"       (testPing transport)
      ]
  ]

genServerTests :: NT.Transport -> TransportInternals -> IO [Test]
genServerTests transport _ = do
  return (tests transport)<|MERGE_RESOLUTION|>--- conflicted
+++ resolved
@@ -12,14 +12,10 @@
   , putMVar
   , takeMVar
   )
-<<<<<<< HEAD
 import qualified Network.Transport as NT (Transport)
 import Network.Transport.TCP (TransportInternals)
-import Control.Distributed.Process
 import Control.Distributed.Process.Internal.Types()
-=======
 import Control.Distributed.Process (say, liftIO, exit)
->>>>>>> 17f4e2bf
 import Control.Distributed.Process.Node
 import Control.Distributed.Process.Serializable()
 
@@ -118,13 +114,8 @@
     incCount cid
     _ <- getCount cid
     resetCount cid
-<<<<<<< HEAD
     _ <- getCount cid
-    stopCounter cid
-=======
-    c2 <- getCount cid
     terminateCounter cid
->>>>>>> 17f4e2bf
     liftIO $ putMVar serverDone True
     return ()
 
